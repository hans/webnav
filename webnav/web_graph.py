"""
Defines a common web graph navigation interface to WikiNav, Wikispeedia, etc.
"""

from collections import namedtuple
import random
import sys

import numpy as np
from rllab.misc.overrides import overrides


EmbeddedArticle = namedtuple("EmbeddedArticle", ["title", "embedding", "text"])


class EmbeddedWebGraph(object):

    embedding_dim = 128

    def __init__(self, articles, datasets, path_length, stop_sentinel=None):
        self.articles = articles
        self.datasets = {name: (all_paths, np.array(lengths))
                         for name, (all_paths, lengths) in datasets.items()}
        self.path_length = path_length

        assert "train" in self.datasets
        assert "valid" in self.datasets

        # Hack: use a random page as the "STOP" sentinel.
        # Works in expectation. :)
        if stop_sentinel is None:
            stop_sentinel = np.random.choice(len(self.articles))
        self.stop_sentinel = stop_sentinel
        print "Stop sentinel: ", self.stop_sentinel, \
                self.articles[self.stop_sentinel].title

        self._eval_cursor = 0

    def sample_paths(self, batch_size, is_training=True):
        all_paths, lengths = self.datasets["train" if is_training else "valid"]

        if is_training:
            ids = np.random.choice(len(all_paths), size=batch_size)
        else:
            if self._eval_cursor >= len(all_paths) - 1:
                self._eval_cursor = 0
            ids = np.arange(self._eval_cursor,
                            min(len(all_paths),
                                self._eval_cursor + batch_size))
            self._eval_cursor += batch_size

        paths = [self._prepare_path(all_paths[idx]) for idx in ids]
        return ids, paths, lengths[ids]

    def get_num_paths(self, is_training=True):
        return len(self.datasets["train" if is_training else "valid"][0])

    def get_article_links(self, article_idx):
        raise NotImplementedError

    def get_article_title(self, article_idx):
        if article_idx == self.stop_sentinel:
            return "<STOP>"
        return self.articles[article_idx].title

    def get_relative_word_overlap(self, article1_idx, article2_idx):
        """
        Get the proportion of words in `article1` that are also in `article2`.
        """
        article1 = self.articles[article1_idx]
        article2 = self.articles[article2_idx]

        article1_types = set(article1.text)
        if len(article1_types) == 0:
            return 0.0

        article2_types = set(article2.text)
        return len(article1_types & article2_types) / float(len(article1_types))

    def get_query_embeddings(self, path_ids):
        raise NotImplementedError

    def get_article_embeddings(self, article_ids):
        raise NotImplementedError

    def _prepare_path(self, path):
        raise NotImplementedError


class EmbeddedWikiNavGraph(EmbeddedWebGraph):

    embedding_dim = 500

    class ArticlesDict(object):
        def __init__(self, wiki, wiki_emb):
            self.wiki = wiki
            self.wiki_emb = wiki_emb

        def __getitem__(self, idx):
            embedding = self.wiki_emb.get_article_embedding(idx) \
                    if self.wiki_emb else None
            return EmbeddedArticle(
                    self.wiki.get_article_title(idx), embedding,
                    self.wiki.get_article_text(idx))

        def __len__(self):
            return len(self.wiki.f["title"])

    def __init__(self, wiki_path, qp_path, wiki_emb_path, path_length):
        from webnav.ext import qp, wiki, wiki_emb

        wiki = wiki.Wiki(wiki_path)
#        wiki_emb = wiki_emb.WikiEmb(wiki_emb_path)

        self._wiki = wiki
        self._article_embeddings = np.random.random((len(self._wiki.f["title"]), 20)) * 2 - 1 # wiki_emb.f["emb"]
        articles = self.ArticlesDict(wiki, None)#wiki_emb)

        data = qp.QP(qp_path)
        paths_train, paths_val = data.get_paths(["train", "valid"])

        datasets = {
            "train": (paths_train, [len(path[0]) for path in paths_train]),
            "valid": (paths_valid, [len(path[0]) for path in paths_valid]),
        }

        super(EmbeddedWikiNavGraph, self).__init__(articles, datasets,
                                                   path_length)

    def get_article_links(self, article_idx):
        return self._wiki.get_article_links(article_idx)

    def get_query_embeddings(self, paths):
        """
        Fetch representations for a batch of paths.
        """

        # Get the last non-STOP page in each corresponding path.
        last_pages = [[idx for idx in path if idx != self.stop_sentinel][-1]
                      for path in paths]
        return self._article_embeddings[last_pages]

    def get_article_embeddings(self, article_ids):
        return self._article_embeddings[article_ids]

    def _prepare_path(self, path):
        path = path[0]
        # Pad short paths with STOP targets.
        pad_length = max(0, self.path_length + 1 - len(path))
        path = path + [self.stop_sentinel] * pad_length
        return path


class EmbeddedWikispeediaGraph(EmbeddedWebGraph):

    def __init__(self, data_path, path_length, emb_path=None):
        try:
            import cPickle as pickle
        except: import pickle

        with open(data_path, "rb") as data_f:
            data = pickle.load(data_f)
        self._data = data

        if emb_path is not None:
            self.embeddings = embeddings = np.load(emb_path)["arr_0"]
            self.embedding_dim = embeddings.shape[1]
        else:
            print >> sys.stderr, \
                    ("=====================================================\n"
                     "WARNING: Using randomly generated article embeddings.\n"
                     "=====================================================")
            # Random embeddings.
            self.embedding_dim = 128 # fixed for now
            shape = (len(data["articles"]), self.embedding_dim)
            # Match Wikispeedia embedding distribution
            embeddings = np.random.normal(scale=0.15, size=shape)
            self.embeddings = embeddings

        articles = [EmbeddedArticle(
                        article["name"], embeddings[i],
                        set(token.lower() for token in article["lead_tokens"]))
                    for i, article in enumerate(data["articles"])]

        assert articles[0].title == "_Stop"
        assert articles[1].title == "_Dummy"
        stop_sentinel = 0

        datasets = {}
        for dataset_name, dataset in data["paths"].iteritems():
            paths, original_lengths, n_skipped = [], [], 0
            for path in dataset:
                if len(path["articles"]) > path_length - 1:
                    n_skipped += 1
                    continue

                # Pad with STOP sentinel (every path gets at least one)
                pad_length = max(0, path_length + 1 - len(path["articles"]))
                original_length = len(path["articles"]) + 1
                path = path["articles"] + [stop_sentinel] * pad_length

                paths.append(path)
                original_lengths.append(original_length)

            print "%s set: skipped %i of %i paths due to length limit" \
                    % (dataset_name, n_skipped, len(dataset))
            datasets[dataset_name] = (paths, np.array(original_lengths))

        super(EmbeddedWikispeediaGraph, self).__init__(articles, datasets,
                                                       path_length,
                                                       stop_sentinel=stop_sentinel)

    def get_article_links(self, article_idx):
        return self._data["links"].get(article_idx, [self.stop_sentinel])

    def get_query_embeddings(self, paths):
        # Get the last non-STOP page in each corresponding path.
        last_pages = [[idx for idx in path if idx != self.stop_sentinel][-1]
                      for path in paths]
        return self.get_article_embeddings(last_pages)

    def get_article_embeddings(self, article_ids):
        return self.embeddings[article_ids]

    def _prepare_path(self, path):
        return path


class Navigator(object):

    def __init__(self, graph, beam_size, path_length):
        self.graph = graph
        self.beam_size = beam_size
        self.path_length = path_length

        assert self.graph.articles[1].title == "_Dummy", \
<<<<<<< HEAD
                "Graph must have articles[1] == dummy article"
=======
                "This navigator requires articles[1] be a dummy"
>>>>>>> d17aeaf3
        self._dummy_page = 1
        print "Dummy page: ", self._dummy_page, \
                self.graph.get_article_title(self._dummy_page)

        self._id, self._path, self._length = None, None, None
        self._beam = None

    def reset(self, is_training):
        """
        Prepare a new navigation rollout.
        """
        # TODO: Sample outside of the training set.
        ids, paths, lengths = self.graph.sample_paths(1, is_training)
        self._id, self._path, self._length = ids[0], paths[0], lengths[0]
        self._cur_article_id = self._path[0]

        self._target_id = self._path[self._length - 2]
        self._on_target = False
        self._success, self._stopped = False, False

        self._num_steps = 0
        self._reset(is_training)
        self._prepare()

    def _reset(self, is_training):
        # For subclasses.
        pass

    def step(self, action):
        """
        Make a navigation step with the given actions.
        """
        self._step(action)
        # Now cur_article_id contains the result of taking the actions
        # specified.

        stopped_now = self.cur_article_id == self.graph.stop_sentinel
        self._stopped = self._stopped or stopped_now

        # Did we just stop at the target page? (Use previous self._on_target
        # before updating `on_target`)
        success_now = self._on_target and stopped_now
        self._success = self._success or success_now
        self._on_target = self.cur_article_id == self._target_id

        self._num_steps += 1
        self._prepare()

    def _step(self, action):
        """
        For subclasses. Modify state using `action`. Metadata handled by this
        superclass.
        """
        self._cur_article_id = self.get_article_for_action(action)

    @property
    def cur_article_id(self):
        return self._cur_article_id

    @property
    def gold_action(self):
        """
        Return the gold navigation action for the current state.
        """
        raise RuntimeError("Gold actions not defined for this navigator!")

    @property
    def target_id(self):
        """
        Return target article ID.
        """
        return self._target_id

    @property
    def gold_path_length(self):
        """
        Return length of un-padded version of gold path (including stop
        sentinel).
        """
        raise RuntimeError("Gold paths not defined for this navigator!")

    @property
    def done(self):
        """
        `True` if the traversal was manually stopped or if the path length has
        been reached.
        """
        return self._stopped or self._num_steps > self.path_length

    @property
    def success(self):
        """
        `True` when the traversal has successfully reached the target.
        """
        return self._success

    def get_article_for_action(self, action):
        """
        Get the article ID corresponding to an action ID on the beam.
        """
        return self._beam[action]

    def _get_candidates(self):
        """
        Build a beam of candidate next-page IDs consisting of available links
        on the current article.

        NB: The candidate list returned may have a regular pattern, e.g. the
        stop sentinel / filler candidates (for candidate lists which are smaller
        than the beam size) may always be in the same position in the list.
        Make sure to not build models (e.g. ones with output biases) that might
        capitalize on this pattern.

        Returns:
            candidates: List of article IDs of length `self.beam_size`.
        """
        all_links = self.graph.get_article_links(self.cur_article_id)

        # Sample `beam_size - 1`; add the STOP sentinel
        candidates = random.sample(all_links, min(self.beam_size - 1,
                                                  len(all_links)))
        candidates.append(self.graph.stop_sentinel)

        if len(candidates) < self.beam_size:
            padding = [self._dummy_page] * (self.beam_size - len(candidates))
            candidates.extend(padding)

        return candidates

    def _prepare(self):
        """
        Prepare/update information about the current navigator state.
        Should be called after reset / steps are taken.
        """
        self._beam = self._get_candidates()


class OracleNavigator(Navigator):

    def _reset(self, is_training):
        self._cursor = 0

    def _step(self, action):
        # Ignore the action; we are following gold paths.
        self._cursor += 1

    @property
    @overrides
    def cur_article_id(self):
        if self._cursor < self._length:
            return self._path[self._cursor]
        return self.graph.stop_sentinel

    @property
    @overrides
    def gold_action(self):
        return self._gold_action

    @property
    @overrides
    def gold_path_length(self):
        return self._length

    @property
    @overrides
    def done(self):
        return self._cursor >= self._length

    def _get_candidates(self):
        """
        Build a beam of candidate next-page IDs consisting of the valid
        solution and other negatively-sampled candidate links on the page.

        NB: The candidate list returned may have a regular pattern, e.g. the
        stop sentinel / filler candidates (for candidate lists which are smaller
        than the beam size) may always be in the same position in the list.
        Make sure to not build models (e.g. ones with output biases) that might
        capitalize on this pattern.

        Returns:
            candidates: List of article IDs of length `self.beam_size`.
                The list is guaranteed to contain 1) the gold next page
                according to the oracle trajectory and 2) the stop sentinel.
                (Note that these two will make up just one candidate if the
                valid next action is to stop.)
        """
        # Retrieve gold next-page choice for this example
        try:
            gold_next_id = path[cursor + 1]
        except IndexError:
            # We are at the end of this path and ready to quit. Prepare a
            # dummy beam that won't have any effect.
            candidates = [self._dummy_page] * self.beam_size
            self._gold_action = 0
            return candidates

        ids = self.graph.get_article_links(self.cur_article_id)
        ids = [int(x) for x in ids if x != gold_next_id]

        # Beam must be large enough to hold gold + STOP + a distractor
        assert self.beam_size >= 3
        gold_is_stop = gold_next_id == self.graph.stop_sentinel

        # Number of distractors to sample
        sample_size = self.beam_size - 1 if gold_is_stop \
                else self.beam_size - 2

        if len(ids) > sample_size:
            ids = random.sample(ids, sample_size)
        if len(ids) < sample_size:
            ids += [self._dummy_page] * (sample_size - len(ids))

        # Add the gold page.
        ids = [gold_next_id] + ids
        if not gold_is_stop:
            ids += [self.graph.stop_sentinel]
        random.shuffle(ids)

        assert len(ids) == self.beam_size

        self._gold_action = gold_next_id
        return ids<|MERGE_RESOLUTION|>--- conflicted
+++ resolved
@@ -234,11 +234,7 @@
         self.path_length = path_length
 
         assert self.graph.articles[1].title == "_Dummy", \
-<<<<<<< HEAD
                 "Graph must have articles[1] == dummy article"
-=======
-                "This navigator requires articles[1] be a dummy"
->>>>>>> d17aeaf3
         self._dummy_page = 1
         print "Dummy page: ", self._dummy_page, \
                 self.graph.get_article_title(self._dummy_page)
